--- conflicted
+++ resolved
@@ -282,7 +282,6 @@
 ---
 ```
 
-<<<<<<< HEAD
 These values map directly to the `config` parameter accepted by `generate()`:
 
 ```ts
@@ -293,9 +292,6 @@
   maxOutputTokens: 400,
   stopSequences: ["<end>", "<fin>"],
 }
-=======
-console.log(result.text);
->>>>>>> 79c00365
 ```
 
 See [Generate content with AI models](models) for descriptions of the available
@@ -471,12 +467,7 @@
 const menuPrompt = promptRef("menu");
 const response = await menuPrompt.generate<typeof MenuItemSchema>({});
 
-<<<<<<< HEAD
 const menuItem = response.data(); // Now strongly typed as MenuItemSchema
-=======
-// now strongly typed as MySchema
-result.output;
->>>>>>> 79c00365
 ```
 
 ## Prompt templates
@@ -513,11 +504,6 @@
 const response = await menuPrompt.generate({
   input: { theme: "medieval" },
 });
-<<<<<<< HEAD
-=======
-
-console.log(menu.output);
->>>>>>> 79c00365
 ```
 
 Note that because the input schema declared the `theme` property to be optional
@@ -633,11 +619,6 @@
     photoUrl: 'https://example.com/image.png',
   },
 });
-<<<<<<< HEAD
-=======
-
-console.log(result.text);
->>>>>>> 79c00365
 ```
 
 ### Partials

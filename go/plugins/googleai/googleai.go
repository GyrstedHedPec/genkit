// Copyright 2024 Google LLC
//
// Licensed under the Apache License, Version 2.0 (the "License");
// you may not use this file except in compliance with the License.
// You may obtain a copy of the License at
//
//     http://www.apache.org/licenses/LICENSE-2.0
//
// Unless required by applicable law or agreed to in writing, software
// distributed under the License is distributed on an "AS IS" BASIS,
// WITHOUT WARRANTIES OR CONDITIONS OF ANY KIND, either express or implied.
// See the License for the specific language governing permissions and
// limitations under the License.

package googleai

import (
	"context"
	"errors"
	"fmt"
	"path"
	"slices"

	"github.com/firebase/genkit/go/ai"
	"github.com/firebase/genkit/go/plugins/internal/uri"
	"github.com/google/generative-ai-go/genai"
	"google.golang.org/api/iterator"
	"google.golang.org/api/option"
)

<<<<<<< HEAD
const (
	provider = "googleai"
)

var (
	defaultModelCapabilities = ai.ModelCapabilities{
		Multiturn: true,
	}
	basicText = ai.ModelCapabilities{
		Multiturn:  true,
		Tools:      true,
		SystemRole: true,
	}
	knownModelsCapabilities = map[string]ai.ModelCapabilities{
		"gemini-1.0-pro": basicText,
	}
)
=======
const provider = "googleai"
>>>>>>> be647589

// Config provides configuration options for the Init function.
type Config struct {
	// API key. Required.
	APIKey string
	// Generative models to provide.
	// If empty, a complete list will be obtained from the service.
	Models []string
	// Embedding models to provide.
	// If empty, a complete list will be obtained from the service.
	Embedders []string
}

func Init(ctx context.Context, cfg Config) (err error) {
	defer func() {
		if err != nil {
			err = fmt.Errorf("googleai.Init: %w", err)
		}
	}()

	if cfg.APIKey == "" {
		return errors.New("missing API key")
	}

	client, err := genai.NewClient(ctx, option.WithAPIKey(cfg.APIKey))
	if err != nil {
		return err
	}

	needModels := len(cfg.Models) == 0
	needEmbedders := len(cfg.Embedders) == 0
	if needModels || needEmbedders {
		iter := client.ListModels(ctx)
		for {
			mi, err := iter.Next()
			if err == iterator.Done {
				break
			}
			if err != nil {
				return err
			}
			// Model names are of the form "models/name".
			name := path.Base(mi.Name)
			if needModels && slices.Contains(mi.SupportedGenerationMethods, "generateContent") {
				cfg.Models = append(cfg.Models, name)
			}
			if needEmbedders && slices.Contains(mi.SupportedGenerationMethods, "embedContent") {
				cfg.Embedders = append(cfg.Embedders, name)
			}
		}
	}
	for _, name := range cfg.Models {
		defineModel(name, client)
	}
	for _, name := range cfg.Embedders {
		defineEmbedder(name, client)
	}
	return nil
}

func defineModel(name string, client *genai.Client) {
	capabilities, ok := knownModelsCapabilities[name]
	if !ok {
		capabilities = defaultModelCapabilities
	}
	meta := &ai.ModelMetadata{
		Label:    "Google AI - " + name,
		Supports: capabilities,
	}
	g := generator{model: name, client: client}
	ai.DefineModel(provider, name, meta, g.generate)
}

func defineEmbedder(name string, client *genai.Client) {
	ai.DefineEmbedder(provider, name, func(ctx context.Context, input *ai.EmbedRequest) ([]float32, error) {
		em := client.EmbeddingModel(name)
		parts, err := convertParts(input.Document.Content)
		if err != nil {
			return nil, err
		}
		res, err := em.EmbedContent(ctx, parts...)
		if err != nil {
			return nil, err
		}
		return res.Embedding.Values, nil
	})
}

// Model returns the [ai.ModelAction] with the given name.
// It returns nil if the model was not configured.
func Model(name string) *ai.ModelAction {
	return ai.LookupModel(provider, name)
}

// Embedder returns the [ai.EmbedderAction] with the given name.
// It returns nil if the embedder was not configured.
func Embedder(name string) *ai.EmbedderAction {
	return ai.LookupEmbedder(provider, name)
}

type generator struct {
	model  string
	client *genai.Client
	//session *genai.ChatSession // non-nil if we're in the middle of a chat
}

func (g *generator) generate(ctx context.Context, input *ai.GenerateRequest, cb func(context.Context, *ai.GenerateResponseChunk) error) (*ai.GenerateResponse, error) {
	gm := g.client.GenerativeModel(g.model)

	// Translate from a ai.GenerateRequest to a genai request.
	gm.SetCandidateCount(int32(input.Candidates))
	if c, ok := input.Config.(*ai.GenerationCommonConfig); ok && c != nil {
		if c.MaxOutputTokens != 0 {
			gm.SetMaxOutputTokens(int32(c.MaxOutputTokens))
		}
		if len(c.StopSequences) > 0 {
			gm.StopSequences = c.StopSequences
		}
		if c.Temperature != 0 {
			gm.SetTemperature(float32(c.Temperature))
		}
		if c.TopK != 0 {
			gm.SetTopK(int32(c.TopK))
		}
		if c.TopP != 0 {
			gm.SetTopP(float32(c.TopP))
		}
	}

	// Start a "chat".
	cs := gm.StartChat()

	// All but the last message goes in the history field.
	messages := input.Messages
	for len(messages) > 1 {
		m := messages[0]
		messages = messages[1:]
		parts, err := convertParts(m.Content)
		if err != nil {
			return nil, err
		}
		cs.History = append(cs.History, &genai.Content{
			Parts: parts,
			Role:  string(m.Role),
		})
	}
	// The last message gets added to the parts slice.
	var parts []genai.Part
	if len(messages) > 0 {
		var err error
		parts, err = convertParts(messages[0].Content)
		if err != nil {
			return nil, err
		}
	}

	// Convert input.Tools and append to gm.Tools
	for _, t := range input.Tools {
		schema := &genai.Schema{}
		schema.Type = genai.TypeObject
		schema.Properties = map[string]*genai.Schema{}
		for k, v := range t.InputSchema {
			typ := genai.TypeUnspecified
			switch v {
			case "string":
				typ = genai.TypeString
			case "float64":
				typ = genai.TypeNumber
			case "int":
				typ = genai.TypeInteger
			case "bool":
				typ = genai.TypeBoolean
			default:
				return nil, fmt.Errorf("schema value \"%s\" not allowed", v)
			}
			schema.Properties[k] = &genai.Schema{Type: typ}
		}
		fd := &genai.FunctionDeclaration{
			Name:        t.Name,
			Parameters:  schema,
			Description: t.Description,
		}
		gm.Tools = append(gm.Tools, &genai.Tool{FunctionDeclarations: []*genai.FunctionDeclaration{fd}})
	}
	// TODO: gm.ToolConfig?

	// Send out the actual request.
	if cb == nil {
		resp, err := cs.SendMessage(ctx, parts...)
		if err != nil {
			return nil, err
		}
		r := translateResponse(resp)
		r.Request = input
		return r, nil
	}

	// Streaming version.
	iter := cs.SendMessageStream(ctx, parts...)
	var r *ai.GenerateResponse
	for {
		chunk, err := iter.Next()
		if err == iterator.Done {
			r = translateResponse(iter.MergedResponse())
			break
		}
		if err != nil {
			return nil, err
		}
		// Send candidates to the callback.
		for _, c := range chunk.Candidates {
			tc := translateCandidate(c)
			err := cb(ctx, &ai.GenerateResponseChunk{
				Content: tc.Message.Content,
				Index:   tc.Index,
			})
			if err != nil {
				return nil, err
			}
		}
	}
	if r == nil {
		// No candidates were returned. Probably rare, but it might avoid a NPE
		// to return an empty instead of nil result.
		r = &ai.GenerateResponse{}
	}
	r.Request = input
	return r, nil
}

// translateCandidate translates from a genai.GenerateContentResponse to an ai.GenerateResponse.
func translateCandidate(cand *genai.Candidate) *ai.Candidate {
	c := &ai.Candidate{}
	c.Index = int(cand.Index)
	switch cand.FinishReason {
	case genai.FinishReasonStop:
		c.FinishReason = ai.FinishReasonStop
	case genai.FinishReasonMaxTokens:
		c.FinishReason = ai.FinishReasonLength
	case genai.FinishReasonSafety:
		c.FinishReason = ai.FinishReasonBlocked
	case genai.FinishReasonRecitation:
		c.FinishReason = ai.FinishReasonBlocked
	case genai.FinishReasonOther:
		c.FinishReason = ai.FinishReasonOther
	default: // Unspecified
		c.FinishReason = ai.FinishReasonUnknown
	}
	m := &ai.Message{}
	m.Role = ai.Role(cand.Content.Role)
	for _, part := range cand.Content.Parts {
		var p *ai.Part
		switch part := part.(type) {
		case genai.Text:
			p = ai.NewTextPart(string(part))
		case genai.Blob:
			p = ai.NewMediaPart(part.MIMEType, string(part.Data))
		case genai.FunctionCall:
			p = ai.NewToolRequestPart(&ai.ToolRequest{
				Name:  part.Name,
				Input: part.Args,
			})
		default:
			panic(fmt.Sprintf("unknown part %#v", part))
		}
		m.Content = append(m.Content, p)
	}
	c.Message = m
	return c
}

// Translate from a genai.GenerateContentResponse to a ai.GenerateResponse.
func translateResponse(resp *genai.GenerateContentResponse) *ai.GenerateResponse {
	r := &ai.GenerateResponse{}
	for _, c := range resp.Candidates {
		r.Candidates = append(r.Candidates, translateCandidate(c))
	}
	return r
}

// convertParts converts a slice of *ai.Part to a slice of genai.Part.
func convertParts(parts []*ai.Part) ([]genai.Part, error) {
	res := make([]genai.Part, 0, len(parts))
	for _, p := range parts {
		part, err := convertPart(p)
		if err != nil {
			return nil, err
		}
		res = append(res, part)
	}
	return res, nil
}

// convertPart converts a *ai.Part to a genai.Part.
func convertPart(p *ai.Part) (genai.Part, error) {
	switch {
	case p.IsText():
		return genai.Text(p.Text), nil
	case p.IsMedia():
		contentType, data, err := uri.Data(p)
		if err != nil {
			return nil, err
		}
		return genai.Blob{MIMEType: contentType, Data: data}, nil
	case p.IsData():
		panic("googleai does not support Data parts")
	case p.IsToolResponse():
		toolResp := p.ToolResponse
		fr := genai.FunctionResponse{
			Name:     toolResp.Name,
			Response: toolResp.Output,
		}
		return fr, nil
	case p.IsToolRequest():
		toolReq := p.ToolRequest
		fc := genai.FunctionCall{
			Name: toolReq.Name,
			Args: toolReq.Input,
		}
		return fc, nil
	default:
		panic("unknown part type in a request")
	}
}<|MERGE_RESOLUTION|>--- conflicted
+++ resolved
@@ -28,11 +28,6 @@
 	"google.golang.org/api/option"
 )
 
-<<<<<<< HEAD
-const (
-	provider = "googleai"
-)
-
 var (
 	defaultModelCapabilities = ai.ModelCapabilities{
 		Multiturn: true,
@@ -46,9 +41,8 @@
 		"gemini-1.0-pro": basicText,
 	}
 )
-=======
+
 const provider = "googleai"
->>>>>>> be647589
 
 // Config provides configuration options for the Init function.
 type Config struct {

--- conflicted
+++ resolved
@@ -62,11 +62,7 @@
   I want to be outside as much as possible. Here are the cities I am 
   considering:\n\n{{#each cities}}{{this}}\n{{/each}}`;
 
-<<<<<<< HEAD
 export const weatherPrompt = ai.definePrompt(
-=======
-ai.defineDotprompt(
->>>>>>> d58c59fa
   {
     name: 'weatherPrompt',
     model: gemini15Flash,
@@ -97,14 +93,10 @@
     outputSchema: z.string(),
   },
   async (input) => {
-<<<<<<< HEAD
-    const response = await weatherPrompt(input);
-=======
     const prompt = promptRef('weatherPrompt');
     const response = await prompt.generate({
       input,
     });
->>>>>>> d58c59fa
 
     return response.text();
   }
